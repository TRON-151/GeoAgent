<<<<<<< HEAD
# GeoGenie

GeoGenie is a QGIS plugin that provides natural language processing for geospatial analysis using OpenAI GPT and Anthropic Claude models.

**Phase 1 Features:**
- Natural language to QGIS processing workflow
- Support for buffer, clip, reproject, dissolve, and intersection algorithms
- Parameter validation and user confirmation dialogs
- Real-time progress feedback
- Memory layer creation for algorithm outputs

## Installation

### Dependencies

GeoGenie requires only two essential packages:

```bash
pip install openai>=1.0.0
pip install anthropic>=0.18.0
```

### QGIS Installation

1. Download the plugin and place it in your QGIS plugins directory
2. Enable the plugin in QGIS Plugin Manager
3. The plugin will automatically prompt to install missing dependencies

### macOS + QGIS 3

In a macOS shell window, run:

```bash
/Applications/QGIS.app/Contents/MacOS/bin/python3 -m pip install openai>=1.0.0 anthropic>=0.18.0
```

## Usage

1. Launch the GeoGenie plugin from the QGIS toolbar
2. Enter your OpenAI or Claude API key
3. Type natural language requests like:
   - "Create a 100 meter buffer around the schools layer"
   - "Clip the buildings layer with the city boundary"
   - "Reproject the roads layer to EPSG:4326"

The plugin will interpret your request, validate parameters, and execute the corresponding QGIS processing algorithm.

## API Keys

- OpenAI API key: Get from https://platform.openai.com/account/api-keys
- Claude API key: Get from https://console.anthropic.com/

API keys are stored locally and encrypted for security.
=======
>>>>>>> fb46182c
<|MERGE_RESOLUTION|>--- conflicted
+++ resolved
@@ -1,56 +1,53 @@
-<<<<<<< HEAD
-# GeoGenie
-
-GeoGenie is a QGIS plugin that provides natural language processing for geospatial analysis using OpenAI GPT and Anthropic Claude models.
-
-**Phase 1 Features:**
-- Natural language to QGIS processing workflow
-- Support for buffer, clip, reproject, dissolve, and intersection algorithms
-- Parameter validation and user confirmation dialogs
-- Real-time progress feedback
-- Memory layer creation for algorithm outputs
-
-## Installation
-
-### Dependencies
-
-GeoGenie requires only two essential packages:
-
-```bash
-pip install openai>=1.0.0
-pip install anthropic>=0.18.0
-```
-
-### QGIS Installation
-
-1. Download the plugin and place it in your QGIS plugins directory
-2. Enable the plugin in QGIS Plugin Manager
-3. The plugin will automatically prompt to install missing dependencies
-
-### macOS + QGIS 3
-
-In a macOS shell window, run:
-
-```bash
-/Applications/QGIS.app/Contents/MacOS/bin/python3 -m pip install openai>=1.0.0 anthropic>=0.18.0
-```
-
-## Usage
-
-1. Launch the GeoGenie plugin from the QGIS toolbar
-2. Enter your OpenAI or Claude API key
-3. Type natural language requests like:
-   - "Create a 100 meter buffer around the schools layer"
-   - "Clip the buildings layer with the city boundary"
-   - "Reproject the roads layer to EPSG:4326"
-
-The plugin will interpret your request, validate parameters, and execute the corresponding QGIS processing algorithm.
-
-## API Keys
-
-- OpenAI API key: Get from https://platform.openai.com/account/api-keys
-- Claude API key: Get from https://console.anthropic.com/
-
-API keys are stored locally and encrypted for security.
-=======
->>>>>>> fb46182c
+# GeoGenie
+
+GeoGenie is a QGIS plugin that provides natural language processing for geospatial analysis using OpenAI GPT and Anthropic Claude models.
+
+**Phase 1 Features:**
+- Natural language to QGIS processing workflow
+- Support for buffer, clip, reproject, dissolve, and intersection algorithms
+- Parameter validation and user confirmation dialogs
+- Real-time progress feedback
+- Memory layer creation for algorithm outputs
+
+## Installation
+
+### Dependencies
+
+GeoGenie requires only two essential packages:
+
+```bash
+pip install openai>=1.0.0
+pip install anthropic>=0.18.0
+```
+
+### QGIS Installation
+
+1. Download the plugin and place it in your QGIS plugins directory
+2. Enable the plugin in QGIS Plugin Manager
+3. The plugin will automatically prompt to install missing dependencies
+
+### macOS + QGIS 3
+
+In a macOS shell window, run:
+
+```bash
+/Applications/QGIS.app/Contents/MacOS/bin/python3 -m pip install openai>=1.0.0 anthropic>=0.18.0
+```
+
+## Usage
+
+1. Launch the GeoGenie plugin from the QGIS toolbar
+2. Enter your OpenAI or Claude API key
+3. Type natural language requests like:
+   - "Create a 100 meter buffer around the schools layer"
+   - "Clip the buildings layer with the city boundary"
+   - "Reproject the roads layer to EPSG:4326"
+
+The plugin will interpret your request, validate parameters, and execute the corresponding QGIS processing algorithm.
+
+## API Keys
+
+- OpenAI API key: Get from https://platform.openai.com/account/api-keys
+- Claude API key: Get from https://console.anthropic.com/
+
+API keys are stored locally and encrypted for security.